/*!
 * Copyright (c) Microsoft Corporation. All rights reserved.
 * Licensed under the Microsoft Live Share SDK License.
 */

import { DataObject, DataObjectFactory } from "@fluidframework/aqueduct";
import { IEvent } from "@fluidframework/common-definitions";
import { ILiveEvent, UserMeetingRole } from "./interfaces";
import { cloneValue, TelemetryEvents } from "./internals";
import { LiveEventScope } from "./LiveEventScope";
import { LiveEventTarget } from "./LiveEventTarget";
import { LiveTelemetryLogger } from "./LiveTelemetryLogger";
import { LiveEvent } from "./LiveEvent";
import { LiveObjectSynchronizer } from "./LiveObjectSynchronizer";
<<<<<<< HEAD
import { LiveShareClient } from "./LiveShareClient";
=======
import { DynamicObjectRegistry } from "./DynamicObjectRegistry";
>>>>>>> a0cbb6c4

/**
 * Events supported by [LiveState` object.
 */
export enum LiveStateEvents {
    /**
     * The objects state has changed.
     */
    stateChanged = "stateChanged",
}

/**
 * Event typings for `LiveState` class.
 * @template TData Optional data object that's synchronized with the state.
 */
export interface ILiveStateEvents<TData = undefined> extends IEvent {
    /**
     * An `LiveState` objects state has changed.
     * @param event Name of event.
     * @param listener Function called when event is triggered.
     * @param listener.state The new state. Can be the same as the previous state.
     * @param listener.data Optional data object for the new state.
     * @param listener.local If true, a local state change occurred.
     */
    (
        event: "stateChanged",
        listener: (
            state: string,
            data: TData | undefined,
            local: boolean
        ) => void
    ): any;
}

/**
 * Live fluid object that synchronizes a named state and optional data value across clients.
 *
 * @remarks
 * The primary benefit of using the `LiveState` object in a Teams meeting, versus something
 * like a `SharedMap`, is that you can restrict the roles of who's allowed to perform state
 * changes.
 * @template TData Optional data object that's synchronized with the state.
 */
export class LiveState<TData = undefined> extends DataObject<{
    Events: ILiveStateEvents<TData>;
}> {
    private _logger = new LiveTelemetryLogger(this.runtime);
    private _allowedRoles: UserMeetingRole[] = [];
    private _currentState: IStateChangeEvent<TData> = {
        name: "ChangeState",
        timestamp: 0,
        state: LiveState.INITIAL_STATE,
    };

    private _scope?: LiveEventScope;
    private _changeStateEvent?: LiveEventTarget<IStateChangeEvent<TData>>;
    private _synchronizer?: LiveObjectSynchronizer<IStateChangeEvent<TData>>;

    /**
     * The objects initial state if not explicitly initialized.
     */
    public static readonly INITIAL_STATE = "";

    /**
     * The objects fluid type/name.
     */
    public static readonly TypeName = `@microsoft/live-share:LiveState`;

    /**
     * The objects fluid type factory.
     */
    public static readonly factory = new DataObjectFactory(
        LiveState.TypeName,
        LiveState,
        [],
        {}
    );

    /**
     * Returns true if the object has been initialized.
     */
    public get isInitialized(): boolean {
        return !!this._scope;
    }

    /**
     * @deprecated isInitialized should be used instead
     * Returns true if the object has been initialized.
     */
    public get isStarted(): boolean {
        return this.isInitialized;
    }

    /**
     * Optional data object for the current state.
     */
    public get data(): TData | undefined {
        return cloneValue(this._currentState.data);
    }

    /**
     * The current state.
     */
    public get state(): string {
        return this._currentState.state;
    }

    /**
     * Starts the object.
     * @param allowedRoles Optional. List of roles allowed to make state changes.
     */
    public async initialize(
        allowedRoles?: UserMeetingRole[],
        state = LiveState.INITIAL_STATE,
        data?: TData
    ): Promise<void> {
        if (this._scope) {
            throw new Error(`LiveState already started.`);
        }

        // Save off allowed roles
        this._allowedRoles = allowedRoles || [];

        // Create event scope
        this._scope = new LiveEventScope(this.runtime, allowedRoles);

        // Listen for remote state changes
        this._changeStateEvent = new LiveEventTarget(
            this._scope,
            "ChangeState",
            (evt, local) => {
                if (!local) {
                    // Check for state change
                    this.remoteStateReceived(evt, evt.clientId!);
                }
            }
        );

        // Create object synchronizer
        this._synchronizer = new LiveObjectSynchronizer(
            this.id,
            this.runtime,
            this.context.containerRuntime,
            (connecting) => {
                // Return current state
                return this._currentState;
            },
            (connecting, state, sender) => {
                // Check for state change
                this.remoteStateReceived(state!, sender);
            }
        );

        return Promise.resolve();
    }

    /**
     * Disposes of the object when its container is disposed of.
     */
    public dispose(): void {
        super.dispose();
        if (this._synchronizer) {
            this._synchronizer.dispose();
        }
    }

    /**
     * Changes to a new state with an optional data object.
     * @param state New state name.
     * @param data Optional. Data object to associate with the new state.
     */
    public changeState(state: string, data?: TData): void {
        if (!this._scope) {
            throw new Error(`LiveState not started.`);
        }

        // Broadcast state change
        const clone = cloneValue(data);
        const evt = this._changeStateEvent!.sendEvent({
            state: state,
            data: clone,
        });

        // Update local state immediately
        // - The _stateUpdatedEvent won't be triggered until the state change is actually sent. If
        //   the client is disconnected this could be several seconds later.
        this.updateState(evt, true);
    }

    private remoteStateReceived(
        evt: IStateChangeEvent<TData>,
        sender: string
    ): void {
        LiveShareClient.verifyRolesAllowed(sender, this._allowedRoles)
            .then((allowed) => {
                // Ensure that state is allowed, newer, and not the initial state.
                if (
                    allowed &&
                    LiveEvent.isNewer(this._currentState, evt) &&
                    evt.state !== LiveState.INITIAL_STATE
                ) {
                    this.updateState(evt, false);
                }
            })
            .catch((err) => {
                this._logger.sendErrorEvent(
                    TelemetryEvents.LiveState.RoleVerificationError,
                    err
                );
            });
    }

    private updateState(evt: IStateChangeEvent<TData>, local: boolean) {
        const oldState = this._currentState.state;
        const newState = evt.state;
        this._currentState = evt;
        this.emit(
            LiveStateEvents.stateChanged,
            evt.state,
            cloneValue(evt.data),
            local
        );
        this._logger.sendTelemetryEvent(
            TelemetryEvents.LiveState.StateChanged,
            { oldState, newState }
        );
    }
}

interface IStateChangeEvent<T> extends ILiveEvent {
    state: string;
    data?: T;
}

/**
 * Register `LiveState` as an available `LoadableObjectClass` for use in packages that support dynamic object loading, such as `@microsoft/live-share-turbo`.
 */
DynamicObjectRegistry.registerObjectClass(LiveState, LiveState.TypeName);<|MERGE_RESOLUTION|>--- conflicted
+++ resolved
@@ -12,11 +12,8 @@
 import { LiveTelemetryLogger } from "./LiveTelemetryLogger";
 import { LiveEvent } from "./LiveEvent";
 import { LiveObjectSynchronizer } from "./LiveObjectSynchronizer";
-<<<<<<< HEAD
 import { LiveShareClient } from "./LiveShareClient";
-=======
 import { DynamicObjectRegistry } from "./DynamicObjectRegistry";
->>>>>>> a0cbb6c4
 
 /**
  * Events supported by [LiveState` object.
